# Nano Aha! Moment: Lunch Break Reproduction of DeepSeek R1-Zero from Scratch  
> Amirhossein Kazemnejad*, Milad Aghajohari*, Aaron Courville, Siva Reddy

Implementation of R1-zero style training with:

- Single 80G GPU
- No RL Library 
- 3B Base Model 
- Full Parameter Tuning 
- Efficient (less than 10h)

Inspired by [TinyZero](https://github.com/Jiayi-Pan/TinyZero) and [Mini-R1](https://www.philschmid.de/mini-deepseek-r1), but designed to be much **simpler**, **cleaner**, and **faster**, with every line of code visible and understandable.

## Setup Instructions

1. **Clone the repository**  
   ```bash
   git clone git@github.com:McGill-NLP/nano-aha-moment.git
   ```

<<<<<<< HEAD
2. **Install dependencies** 

    **option 1: with pip**

    First, load the necessay cuda tools:
    ```bash
    module load cudatoolkit/12.5
    ```  
    Next, install torch:  
    ```bash
    pip install torch==2.5
    ```  
    Next, follow the installation guide on the [vllm website](https://docs.vllm.ai/en/stable/getting_started/installation/gpu/index.html) for installing vllm. 
    ```bash
    pip install vllm
    ```  
    Next,
    ```bash
    pip install datasets deepspeed jupyter ipykernel ipywidgets wandb
    ``` 
    Next, install flash attention,
    ```bash
    pip install https://github.com/Dao-AILab/flash-attention/releases/download/v2.7.2.post1/flash_attn-2.7.2.post1+cu12torch2.5cxx11abiFALSE-cp310-cp310-linux_x86_64.whl
    ``` 
    You should be set.

    **option 2: with uv**

    If necessary, install `uv`, [see their website](https://docs.astral.sh/uv/getting-started/installation/#standalone-installer)

    First, load the necessay cuda tools:
    ```bash
    module load cudatoolkit/12.4
    ```

    Install the environment in `.venv`
    ```bash
    uv sync
    ```

    Install flash-attention
    ```bash
    uv sync --extra compile
    ```  

    You can run with either `uv run r1_script.py` or activate the env with `source .venv/bin/activate` and run with `python r1_script.py`
    
    
=======
2. **Install dependencies**  
   First, make sure cuda 12.4 is installed.
   Next, install torch:  
   ```bash
   pip install torch==2.5.1 --index-url https://download.pytorch.org/whl/cu124
   ```  
   Next, install the rest of the dependencies:
   ```bash
   pip install -r requirements.txt
   ``` 
   
   You should be set.
>>>>>>> e01be580

3. **Run the training script**  
   Open `nano_r1.ipynb` or `nano_r1_script.py` and start training.

## File Descriptions
- `nano_r1.ipynb` is the interactive single file jupyter notebook with tutorial.
- `nano_r1_script.py` is also just the `nano_r1.ipynb` but for convenience of running with python.

## Citation
If you use this codebase in your research, please cite us using:

```bibtex
@misc{Kazemnejad2025:NanoAhaMoment,
  author       = {Amirhossein Kazemnejad and Milad Aghajohari and Aaron Courville and Siva Reddy},
  title        = {Nano Aha! Moment: Lunch Break Reproduction of DeepSeek R1-Zero from Scratch},
  year         = {2025},
  howpublished = {\url{https://github.com/McGill-NLP/nano-aha-moment}},
  note         = {GitHub repository}
}
```<|MERGE_RESOLUTION|>--- conflicted
+++ resolved
@@ -18,72 +18,36 @@
    git clone git@github.com:McGill-NLP/nano-aha-moment.git
    ```
 
-<<<<<<< HEAD
-2. **Install dependencies** 
-
-    **option 1: with pip**
-
-    First, load the necessay cuda tools:
-    ```bash
-    module load cudatoolkit/12.5
-    ```  
-    Next, install torch:  
-    ```bash
-    pip install torch==2.5
-    ```  
-    Next, follow the installation guide on the [vllm website](https://docs.vllm.ai/en/stable/getting_started/installation/gpu/index.html) for installing vllm. 
-    ```bash
-    pip install vllm
-    ```  
-    Next,
-    ```bash
-    pip install datasets deepspeed jupyter ipykernel ipywidgets wandb
-    ``` 
-    Next, install flash attention,
-    ```bash
-    pip install https://github.com/Dao-AILab/flash-attention/releases/download/v2.7.2.post1/flash_attn-2.7.2.post1+cu12torch2.5cxx11abiFALSE-cp310-cp310-linux_x86_64.whl
-    ``` 
-    You should be set.
-
-    **option 2: with uv**
-
-    If necessary, install `uv`, [see their website](https://docs.astral.sh/uv/getting-started/installation/#standalone-installer)
-
-    First, load the necessay cuda tools:
-    ```bash
-    module load cudatoolkit/12.4
-    ```
-
-    Install the environment in `.venv`
-    ```bash
-    uv sync
-    ```
-
-    Install flash-attention
-    ```bash
-    uv sync --extra compile
-    ```  
-
-    You can run with either `uv run r1_script.py` or activate the env with `source .venv/bin/activate` and run with `python r1_script.py`
-    
-    
-=======
 2. **Install dependencies**  
    First, make sure cuda 12.4 is installed.
-   Next, install torch:  
+   
+   Install PyTorch:
    ```bash
    pip install torch==2.5.1 --index-url https://download.pytorch.org/whl/cu124
-   ```  
-   Next, install the rest of the dependencies:
+   ```
+   
+   Install the rest of the dependencies:
    ```bash
    pip install -r requirements.txt
-   ``` 
+   ```
+
+   **Alternative Installation with uv**  
+   If you prefer using `uv`:
+   ```bash
+   # Install uv (see https://docs.astral.sh/uv/getting-started/installation/#standalone-installer)
    
-   You should be set.
->>>>>>> e01be580
+   # Load cuda tools
+   module load cudatoolkit/12.4
+   
+   # Install dependencies
+   uv sync
+   uv sync --extra compile  # Install flash-attention
+   ```
 
 3. **Run the training script**  
    Open `nano_r1.ipynb` or `nano_r1_script.py` and start training.
+
+   > If using uv, you can run with either `uv run r1_script.py` or activate the env with `source .venv/bin/activate` and run with `python nano_r1_script.py`
 
 ## File Descriptions
 - `nano_r1.ipynb` is the interactive single file jupyter notebook with tutorial.
